use std::fmt;
use std::time::Duration;

pub use self::canonical_url::CanonicalUrl;
pub use self::config::{homedir, Config, ConfigValue};
pub use self::dependency_queue::DependencyQueue;
pub use self::diagnostic_server::RustfixDiagnosticServer;
pub use self::errors::{internal, CargoResult, CargoResultExt, CliResult, Test};
pub use self::errors::{CargoTestError, CliError};
pub use self::flock::{FileLock, Filesystem};
pub use self::graph::Graph;
pub use self::hasher::StableHasher;
pub use self::hex::{hash_u64, short_hash, to_hex};
pub use self::into_url::IntoUrl;
pub use self::into_url_with_base::IntoUrlWithBase;
pub use self::lev_distance::{closest, closest_msg, lev_distance};
pub use self::lockserver::{LockServer, LockServerClient, LockServerStarted};
pub use self::progress::{Progress, ProgressStyle};
pub use self::queue::Queue;
pub use self::restricted_names::validate_package_name;
pub use self::rustc::Rustc;
pub use self::to_semver::ToSemver;
pub use self::vcs::{existing_vcs_repo, FossilRepo, GitRepo, HgRepo, PijulRepo};
pub use self::workspace::{
    add_path_args, path_args, print_available_benches, print_available_binaries,
    print_available_examples, print_available_packages, print_available_tests,
};

mod canonical_url;
pub mod command_prelude;
pub mod config;
pub mod cpu;
mod dependency_queue;
pub mod diagnostic_server;
pub mod errors;
mod flock;
pub mod graph;
mod hasher;
pub mod hex;
pub mod important_paths;
pub mod interning;
pub mod into_url;
mod into_url_with_base;
pub mod job;
pub mod lev_distance;
mod lockserver;
pub mod machine_message;
pub mod network;
pub mod profile;
mod progress;
mod queue;
pub mod restricted_names;
pub mod rustc;
pub mod to_semver;
pub mod toml;
mod vcs;
mod workspace;

pub fn elapsed(duration: Duration) -> String {
    let secs = duration.as_secs();

    if secs >= 60 {
        format!("{}m {:02}s", secs / 60, secs % 60)
    } else {
        format!("{}.{:02}s", secs, duration.subsec_nanos() / 10_000_000)
    }
}

<<<<<<< HEAD
pub fn iter_join_onto<W, I, T>(mut w: W, iter: I, delim: &str) -> fmt::Result
where
    W: fmt::Write,
    I: IntoIterator<Item = T>,
    T: std::fmt::Display,
{
    let mut it = iter.into_iter().peekable();
    while let Some(n) = it.next() {
        write!(w, "{}", n)?;
        if it.peek().is_some() {
            write!(w, "{}", delim)?;
        }
    }
    Ok(())
}

pub fn iter_join<I, T>(iter: I, delim: &str) -> String
where
    I: IntoIterator<Item = T>,
    T: std::fmt::Display,
{
    let mut s = String::new();
    let _ = iter_join_onto(&mut s, iter, delim);
    s
}

/// Whether or not this running in a Continuous Integration environment.
pub fn is_ci() -> bool {
    std::env::var("CI").is_ok() || std::env::var("TF_BUILD").is_ok()
}

=======
>>>>>>> 7204d398
pub fn indented_lines(text: &str) -> String {
    text.lines()
        .map(|line| {
            if line.is_empty() {
                String::from("\n")
            } else {
                format!("  {}\n", line)
            }
        })
        .collect()
}<|MERGE_RESOLUTION|>--- conflicted
+++ resolved
@@ -66,7 +66,6 @@
     }
 }
 
-<<<<<<< HEAD
 pub fn iter_join_onto<W, I, T>(mut w: W, iter: I, delim: &str) -> fmt::Result
 where
     W: fmt::Write,
@@ -93,13 +92,6 @@
     s
 }
 
-/// Whether or not this running in a Continuous Integration environment.
-pub fn is_ci() -> bool {
-    std::env::var("CI").is_ok() || std::env::var("TF_BUILD").is_ok()
-}
-
-=======
->>>>>>> 7204d398
 pub fn indented_lines(text: &str) -> String {
     text.lines()
         .map(|line| {
